--- conflicted
+++ resolved
@@ -236,11 +236,7 @@
 		ServletRegistration dispatcherServlet = requireOneRootDispatcherServlet(registrations);
 		if (dispatcherServlet != null) {
 			if (registrations.size() == 1) {
-<<<<<<< HEAD
-				return requestMatchers(createMvcMatchers(method, patterns).toArray(RequestMatcher[]::new));
-=======
 				return mvc;
->>>>>>> aa1a0226
 			}
 			return new DispatcherServletDelegatingRequestMatcher(ant, mvc, servletContext);
 		}
