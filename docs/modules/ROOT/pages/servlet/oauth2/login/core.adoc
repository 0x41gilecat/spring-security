= Core Configuration

[[oauth2login-sample-boot]]
== Spring Boot 2.x Sample

Spring Boot 2.x brings full auto-configuration capabilities for OAuth 2.0 Login.

This section shows how to configure the {gh-samples-url}/servlet/spring-boot/java/oauth2/login[*OAuth 2.0 Login sample*] by using _Google_ as the _Authentication Provider_ and covers the following topics:

* <<oauth2login-sample-initial-setup>>
* <<oauth2login-sample-redirect-uri>>
* <<oauth2login-sample-application-config>>
* <<oauth2login-sample-boot-application>>


[[oauth2login-sample-initial-setup]]
=== Initial Setup

To use Google's OAuth 2.0 authentication system for login, you must set up a project in the Google API Console to obtain OAuth 2.0 credentials.

[NOTE]
====
https://developers.google.com/identity/protocols/OpenIDConnect[Google's OAuth 2.0 implementation] for authentication conforms to the  https://openid.net/connect/[OpenID Connect 1.0] specification and is https://openid.net/certification/[OpenID certified].
====

Follow the instructions on the https://developers.google.com/identity/protocols/OpenIDConnect[OpenID Connect] page, starting in the "`Setting up OAuth 2.0`" section.

After completing the "`Obtain OAuth 2.0 credentials`" instructions, you should have new OAuth Client with credentials consisting of a Client ID and a Client Secret.


[[oauth2login-sample-redirect-uri]]
=== Setting the Redirect URI

The redirect URI is the path in the application that the end-user's user-agent is redirected back to after they have authenticated with Google and have granted access to the OAuth Client (<<oauth2login-sample-initial-setup,created in the previous step>>) on the Consent page.

In the "`Set a redirect URI`" subsection, ensure that the *Authorized redirect URIs* field is set to `http://localhost:8080/login/oauth2/code/google`.

[TIP]
====
The default redirect URI template is `+{baseUrl}/login/oauth2/code/{registrationId}+`.
The `registrationId` is a unique identifier for the xref:servlet/oauth2/client/index.adoc#oauth2Client-client-registration[`ClientRegistration`].
====

[IMPORTANT]
====
If the OAuth Client runs behind a proxy server, you should check the xref:features/exploits/http.adoc#http-proxy-server[Proxy Server Configuration] to ensure the application is correctly configured.
Also, see the supported xref:servlet/oauth2/client/authorization-grants.adoc#oauth2Client-auth-code-redirect-uri[ `URI` template variables] for `redirect-uri`.
====


[[oauth2login-sample-application-config]]
=== Configure application.yml

Now that you have a new OAuth Client with Google, you need to configure the application to use the OAuth Client for the _authentication flow_.
To do so:

. Go to `application.yml` and set the following configuration:
+
[source,yaml]
----
spring:
  security:
    oauth2:
      client:
        registration:	<1>
          google:	<2>
            client-id: google-client-id
            client-secret: google-client-secret
----
+
.OAuth Client properties
<1> `spring.security.oauth2.client.registration` is the base property prefix for OAuth Client properties.
<<<<<<< HEAD
<2> Following the base property prefix is the ID for the xref:servlet/oauth2/client/index.adoc#oauth2Client-client-registration[`ClientRegistration`], such as Google.
====
=======
<2> Following the base property prefix is the ID for the xref:servlet/oauth2/client/index.adoc#oauth2Client-client-registration[ClientRegistration], such as google.
>>>>>>> 7da99acc

. Replace the values in the `client-id` and `client-secret` property with the OAuth 2.0 credentials you created earlier.


[[oauth2login-sample-boot-application]]
=== Boot up the Application

Launch the Spring Boot 2.x sample and go to `http://localhost:8080`.
You are then redirected to the default _auto-generated_ login page, which displays a link for Google.

Click on the Google link, and you are then redirected to Google for authentication.

After authenticating with your Google account credentials, you see the Consent screen.
The Consent screen asks you to either allow or deny access to the OAuth Client you created earlier.
Click *Allow* to authorize the OAuth Client to access your email address and basic profile information.

At this point, the OAuth Client retrieves your email address and basic profile information from the https://openid.net/specs/openid-connect-core-1_0.html#UserInfo[UserInfo Endpoint] and establishes an authenticated session.


[[oauth2login-boot-property-mappings]]
== Spring Boot 2.x Property Mappings

The following table outlines the mapping of the Spring Boot 2.x OAuth Client properties to the xref:servlet/oauth2/client/index.adoc#oauth2Client-client-registration[ClientRegistration] properties.

|===
|Spring Boot 2.x |ClientRegistration

|`spring.security.oauth2.client.registration._[registrationId]_`
|`registrationId`

|`spring.security.oauth2.client.registration._[registrationId]_.client-id`
|`clientId`

|`spring.security.oauth2.client.registration._[registrationId]_.client-secret`
|`clientSecret`

|`spring.security.oauth2.client.registration._[registrationId]_.client-authentication-method`
|`clientAuthenticationMethod`

|`spring.security.oauth2.client.registration._[registrationId]_.authorization-grant-type`
|`authorizationGrantType`

|`spring.security.oauth2.client.registration._[registrationId]_.redirect-uri`
|`redirectUri`

|`spring.security.oauth2.client.registration._[registrationId]_.scope`
|`scopes`

|`spring.security.oauth2.client.registration._[registrationId]_.client-name`
|`clientName`

|`spring.security.oauth2.client.provider._[providerId]_.authorization-uri`
|`providerDetails.authorizationUri`

|`spring.security.oauth2.client.provider._[providerId]_.token-uri`
|`providerDetails.tokenUri`

|`spring.security.oauth2.client.provider._[providerId]_.jwk-set-uri`
|`providerDetails.jwkSetUri`

|`spring.security.oauth2.client.provider._[providerId]_.issuer-uri`
|`providerDetails.issuerUri`

|`spring.security.oauth2.client.provider._[providerId]_.user-info-uri`
|`providerDetails.userInfoEndpoint.uri`

|`spring.security.oauth2.client.provider._[providerId]_.user-info-authentication-method`
|`providerDetails.userInfoEndpoint.authenticationMethod`

|`spring.security.oauth2.client.provider._[providerId]_.user-name-attribute`
|`providerDetails.userInfoEndpoint.userNameAttributeName`
|===

[TIP]
====
You can initially configure a `ClientRegistration` by using discovery of an OpenID Connect Provider's https://openid.net/specs/openid-connect-discovery-1_0.html#ProviderConfig[Configuration endpoint] or an Authorization Server's https://tools.ietf.org/html/rfc8414#section-3[Metadata endpoint], by specifying the `spring.security.oauth2.client.provider._[providerId]_.issuer-uri` property.
====


[[oauth2login-common-oauth2-provider]]
== CommonOAuth2Provider

`CommonOAuth2Provider` pre-defines a set of default client properties for a number of well known providers: Google, GitHub, Facebook, and Okta.

For example, the `authorization-uri`, `token-uri`, and `user-info-uri` do not change often for a provider.
Therefore, it makes sense to provide default values, to reduce the required configuration.

As demonstrated previously, when we <<oauth2login-sample-application-config,configured a Google client>>, only the `client-id` and `client-secret` properties are required.

The following listing shows an example:

====
[source,yaml]
----
spring:
  security:
    oauth2:
      client:
        registration:
          google:
            client-id: google-client-id
            client-secret: google-client-secret
----
====

[TIP]
The auto-defaulting of client properties works seamlessly here because the `registrationId` (`google`) matches the `GOOGLE` `enum` (case-insensitive) in `CommonOAuth2Provider`.

For cases where you may want to specify a different `registrationId`, such as `google-login`, you can still leverage auto-defaulting of client properties by configuring the `provider` property.

The following listing shows an example:

====
[source,yaml]
----
spring:
  security:
    oauth2:
      client:
        registration:
          google-login:	<1>
            provider: google	<2>
            client-id: google-client-id
            client-secret: google-client-secret
----
<1> The `registrationId` is set to `google-login`.
<2> The `provider` property is set to `google`, which will leverage the auto-defaulting of client properties set in `CommonOAuth2Provider.GOOGLE.getBuilder()`.
====

[[oauth2login-custom-provider-properties]]
== Configuring Custom Provider Properties

There are some OAuth 2.0 Providers that support multi-tenancy, which results in different protocol endpoints for each tenant (or sub-domain).

For example, an OAuth Client registered with Okta is assigned to a specific sub-domain and have their own protocol endpoints.

For these cases, Spring Boot 2.x provides the following base property for configuring custom provider properties: `spring.security.oauth2.client.provider._[providerId]_`.

The following listing shows an example:

====
[source,yaml]
----
spring:
  security:
    oauth2:
      client:
        registration:
          okta:
            client-id: okta-client-id
            client-secret: okta-client-secret
        provider:
          okta:	<1>
            authorization-uri: https://your-subdomain.oktapreview.com/oauth2/v1/authorize
            token-uri: https://your-subdomain.oktapreview.com/oauth2/v1/token
            user-info-uri: https://your-subdomain.oktapreview.com/oauth2/v1/userinfo
            user-name-attribute: sub
            jwk-set-uri: https://your-subdomain.oktapreview.com/oauth2/v1/keys
----
<1> The base property (`spring.security.oauth2.client.provider.okta`) allows for custom configuration of protocol endpoint locations.
====

[[oauth2login-override-boot-autoconfig]]
== Overriding Spring Boot 2.x Auto-configuration

The Spring Boot 2.x auto-configuration class for OAuth Client support is `OAuth2ClientAutoConfiguration`.

It performs the following tasks:

* Registers a `ClientRegistrationRepository` `@Bean` composed of `ClientRegistration`(s) from the configured OAuth Client properties.
* Registers a `SecurityFilterChain` `@Bean` and enables OAuth 2.0 Login through `httpSecurity.oauth2Login()`.

If you need to override the auto-configuration based on your specific requirements, you may do so in the following ways:

* <<oauth2login-register-clientregistrationrepository-bean>>
* <<oauth2login-provide-securityfilterchain-bean>>
* <<oauth2login-completely-override-autoconfiguration>>

[[oauth2login-register-clientregistrationrepository-bean]]
=== Register a ClientRegistrationRepository @Bean

The following example shows how to register a `ClientRegistrationRepository` `@Bean`:

[tabs]
======
Java::
+
[source,java,role="primary",attrs="-attributes"]
----
@Configuration
public class OAuth2LoginConfig {

	@Bean
	public ClientRegistrationRepository clientRegistrationRepository() {
		return new InMemoryClientRegistrationRepository(this.googleClientRegistration());
	}

	private ClientRegistration googleClientRegistration() {
		return ClientRegistration.withRegistrationId("google")
			.clientId("google-client-id")
			.clientSecret("google-client-secret")
			.clientAuthenticationMethod(ClientAuthenticationMethod.CLIENT_SECRET_BASIC)
			.authorizationGrantType(AuthorizationGrantType.AUTHORIZATION_CODE)
			.redirectUri("{baseUrl}/login/oauth2/code/{registrationId}")
			.scope("openid", "profile", "email", "address", "phone")
			.authorizationUri("https://accounts.google.com/o/oauth2/v2/auth")
			.tokenUri("https://www.googleapis.com/oauth2/v4/token")
			.userInfoUri("https://www.googleapis.com/oauth2/v3/userinfo")
			.userNameAttributeName(IdTokenClaimNames.SUB)
			.jwkSetUri("https://www.googleapis.com/oauth2/v3/certs")
			.clientName("Google")
			.build();
	}
}
----

Kotlin::
+
[source,kotlin,role="secondary",attrs="-attributes"]
----
@Configuration
class OAuth2LoginConfig {
    @Bean
    fun clientRegistrationRepository(): ClientRegistrationRepository {
        return InMemoryClientRegistrationRepository(googleClientRegistration())
    }

    private fun googleClientRegistration(): ClientRegistration {
        return ClientRegistration.withRegistrationId("google")
                .clientId("google-client-id")
                .clientSecret("google-client-secret")
                .clientAuthenticationMethod(ClientAuthenticationMethod.CLIENT_SECRET_BASIC)
                .authorizationGrantType(AuthorizationGrantType.AUTHORIZATION_CODE)
                .redirectUri("{baseUrl}/login/oauth2/code/{registrationId}")
                .scope("openid", "profile", "email", "address", "phone")
                .authorizationUri("https://accounts.google.com/o/oauth2/v2/auth")
                .tokenUri("https://www.googleapis.com/oauth2/v4/token")
                .userInfoUri("https://www.googleapis.com/oauth2/v3/userinfo")
                .userNameAttributeName(IdTokenClaimNames.SUB)
                .jwkSetUri("https://www.googleapis.com/oauth2/v3/certs")
                .clientName("Google")
                .build()
    }
}
----
======


[[oauth2login-provide-securityfilterchain-bean]]
=== Register a SecurityFilterChain @Bean

The following example shows how to register a `SecurityFilterChain` `@Bean` with `@EnableWebSecurity` and enable OAuth 2.0 login through `httpSecurity.oauth2Login()`:

.OAuth2 Login Configuration
[tabs]
======
Java::
+
[source,java,role="primary"]
----
@Configuration
@EnableWebSecurity
public class OAuth2LoginSecurityConfig {

	@Bean
	public SecurityFilterChain filterChain(HttpSecurity http) throws Exception {
		http
			.authorizeHttpRequests(authorize -> authorize
				.anyRequest().authenticated()
			)
			.oauth2Login(withDefaults());
		return http.build();
	}
}
----

Kotlin::
+
[source,kotlin,role="secondary"]
----
@Configuration
@EnableWebSecurity
class OAuth2LoginSecurityConfig {

    open fun filterChain(http: HttpSecurity): SecurityFilterChain {
        http {
            authorizeRequests {
                authorize(anyRequest, authenticated)
            }
            oauth2Login { }
        }
        return http.build()
    }
}
----
======


[[oauth2login-completely-override-autoconfiguration]]
=== Completely Override the Auto-configuration

The following example shows how to completely override the auto-configuration by registering a `ClientRegistrationRepository` `@Bean` and a `SecurityFilterChain` `@Bean`.

.Overriding the auto-configuration
[tabs]
======
Java::
+
[source,java,role="primary",attrs="-attributes"]
----
@Configuration
public class OAuth2LoginConfig {

	@Bean
	public SecurityFilterChain filterChain(HttpSecurity http) throws Exception {
		http
			.authorizeHttpRequests(authorize -> authorize
				.anyRequest().authenticated()
			)
			.oauth2Login(withDefaults());
		return http.build();
	}

	@Bean
	public ClientRegistrationRepository clientRegistrationRepository() {
		return new InMemoryClientRegistrationRepository(this.googleClientRegistration());
	}

	private ClientRegistration googleClientRegistration() {
		return ClientRegistration.withRegistrationId("google")
			.clientId("google-client-id")
			.clientSecret("google-client-secret")
			.clientAuthenticationMethod(ClientAuthenticationMethod.CLIENT_SECRET_BASIC)
			.authorizationGrantType(AuthorizationGrantType.AUTHORIZATION_CODE)
			.redirectUri("{baseUrl}/login/oauth2/code/{registrationId}")
			.scope("openid", "profile", "email", "address", "phone")
			.authorizationUri("https://accounts.google.com/o/oauth2/v2/auth")
			.tokenUri("https://www.googleapis.com/oauth2/v4/token")
			.userInfoUri("https://www.googleapis.com/oauth2/v3/userinfo")
			.userNameAttributeName(IdTokenClaimNames.SUB)
			.jwkSetUri("https://www.googleapis.com/oauth2/v3/certs")
			.clientName("Google")
			.build();
	}
}
----

Kotlin::
+
[source,kotlin,role="secondary",attrs="-attributes"]
----
@Configuration
class OAuth2LoginConfig {

    @Bean
    open fun filterChain(http: HttpSecurity): SecurityFilterChain {
        http {
            authorizeRequests {
                authorize(anyRequest, authenticated)
            }
            oauth2Login { }
        }
        return http.build()
    }

    @Bean
    fun clientRegistrationRepository(): ClientRegistrationRepository {
        return InMemoryClientRegistrationRepository(googleClientRegistration())
    }

    private fun googleClientRegistration(): ClientRegistration {
        return ClientRegistration.withRegistrationId("google")
                .clientId("google-client-id")
                .clientSecret("google-client-secret")
                .clientAuthenticationMethod(ClientAuthenticationMethod.CLIENT_SECRET_BASIC)
                .authorizationGrantType(AuthorizationGrantType.AUTHORIZATION_CODE)
                .redirectUri("{baseUrl}/login/oauth2/code/{registrationId}")
                .scope("openid", "profile", "email", "address", "phone")
                .authorizationUri("https://accounts.google.com/o/oauth2/v2/auth")
                .tokenUri("https://www.googleapis.com/oauth2/v4/token")
                .userInfoUri("https://www.googleapis.com/oauth2/v3/userinfo")
                .userNameAttributeName(IdTokenClaimNames.SUB)
                .jwkSetUri("https://www.googleapis.com/oauth2/v3/certs")
                .clientName("Google")
                .build()
    }
}
----
======


[[oauth2login-javaconfig-wo-boot]]
== Java Configuration without Spring Boot 2.x

If you are not able to use Spring Boot 2.x and would like to configure one of the pre-defined providers in `CommonOAuth2Provider` (for example, Google), apply the following configuration:

.OAuth2 Login Configuration
[tabs]
======
Java::
+
[source,java,role="primary"]
----
@Configuration
@EnableWebSecurity
public class OAuth2LoginConfig {

	@Bean
	public SecurityFilterChain filterChain(HttpSecurity http) throws Exception {
		http
			.authorizeHttpRequests(authorize -> authorize
				.anyRequest().authenticated()
			)
			.oauth2Login(withDefaults());
		return http.build();
	}

	@Bean
	public ClientRegistrationRepository clientRegistrationRepository() {
		return new InMemoryClientRegistrationRepository(this.googleClientRegistration());
	}

	@Bean
	public OAuth2AuthorizedClientService authorizedClientService(
			ClientRegistrationRepository clientRegistrationRepository) {
		return new InMemoryOAuth2AuthorizedClientService(clientRegistrationRepository);
	}

	@Bean
	public OAuth2AuthorizedClientRepository authorizedClientRepository(
			OAuth2AuthorizedClientService authorizedClientService) {
		return new AuthenticatedPrincipalOAuth2AuthorizedClientRepository(authorizedClientService);
	}

	private ClientRegistration googleClientRegistration() {
		return CommonOAuth2Provider.GOOGLE.getBuilder("google")
			.clientId("google-client-id")
			.clientSecret("google-client-secret")
			.build();
	}
}
----

Kotlin::
+
[source,kotlin,role="secondary"]
----
@Configuration
@EnableWebSecurity
open class OAuth2LoginConfig {
    @Bean
    open fun filterChain(http: HttpSecurity): SecurityFilterChain {
        http {
            authorizeRequests {
                authorize(anyRequest, authenticated)
            }
            oauth2Login { }
        }
        return http.build()
    }

    @Bean
    open fun clientRegistrationRepository(): ClientRegistrationRepository {
        return InMemoryClientRegistrationRepository(googleClientRegistration())
    }

    @Bean
    open fun authorizedClientService(
        clientRegistrationRepository: ClientRegistrationRepository?
    ): OAuth2AuthorizedClientService {
        return InMemoryOAuth2AuthorizedClientService(clientRegistrationRepository)
    }

    @Bean
    open fun authorizedClientRepository(
        authorizedClientService: OAuth2AuthorizedClientService?
    ): OAuth2AuthorizedClientRepository {
        return AuthenticatedPrincipalOAuth2AuthorizedClientRepository(authorizedClientService)
    }

    private fun googleClientRegistration(): ClientRegistration {
        return CommonOAuth2Provider.GOOGLE.getBuilder("google")
            .clientId("google-client-id")
            .clientSecret("google-client-secret")
            .build()
    }
}
----

Xml::
+
[source,xml,role="secondary"]
----
<http auto-config="true">
	<intercept-url pattern="/**" access="authenticated"/>
	<oauth2-login authorized-client-repository-ref="authorizedClientRepository"/>
</http>

<client-registrations>
	<client-registration registration-id="google"
						 client-id="google-client-id"
						 client-secret="google-client-secret"
						 provider-id="google"/>
</client-registrations>

<b:bean id="authorizedClientService"
		class="org.springframework.security.oauth2.client.InMemoryOAuth2AuthorizedClientService"
		autowire="constructor"/>

<b:bean id="authorizedClientRepository"
		class="org.springframework.security.oauth2.client.web.AuthenticatedPrincipalOAuth2AuthorizedClientRepository">
	<b:constructor-arg ref="authorizedClientService"/>
</b:bean>
----
======<|MERGE_RESOLUTION|>--- conflicted
+++ resolved
@@ -70,12 +70,7 @@
 +
 .OAuth Client properties
 <1> `spring.security.oauth2.client.registration` is the base property prefix for OAuth Client properties.
-<<<<<<< HEAD
 <2> Following the base property prefix is the ID for the xref:servlet/oauth2/client/index.adoc#oauth2Client-client-registration[`ClientRegistration`], such as Google.
-====
-=======
-<2> Following the base property prefix is the ID for the xref:servlet/oauth2/client/index.adoc#oauth2Client-client-registration[ClientRegistration], such as google.
->>>>>>> 7da99acc
 
 . Replace the values in the `client-id` and `client-secret` property with the OAuth 2.0 credentials you created earlier.
 
@@ -167,7 +162,6 @@
 
 The following listing shows an example:
 
-====
 [source,yaml]
 ----
 spring:
@@ -179,7 +173,6 @@
             client-id: google-client-id
             client-secret: google-client-secret
 ----
-====
 
 [TIP]
 The auto-defaulting of client properties works seamlessly here because the `registrationId` (`google`) matches the `GOOGLE` `enum` (case-insensitive) in `CommonOAuth2Provider`.
@@ -188,7 +181,6 @@
 
 The following listing shows an example:
 
-====
 [source,yaml]
 ----
 spring:
@@ -203,7 +195,6 @@
 ----
 <1> The `registrationId` is set to `google-login`.
 <2> The `provider` property is set to `google`, which will leverage the auto-defaulting of client properties set in `CommonOAuth2Provider.GOOGLE.getBuilder()`.
-====
 
 [[oauth2login-custom-provider-properties]]
 == Configuring Custom Provider Properties
@@ -216,7 +207,6 @@
 
 The following listing shows an example:
 
-====
 [source,yaml]
 ----
 spring:
@@ -236,7 +226,6 @@
             jwk-set-uri: https://your-subdomain.oktapreview.com/oauth2/v1/keys
 ----
 <1> The base property (`spring.security.oauth2.client.provider.okta`) allows for custom configuration of protocol endpoint locations.
-====
 
 [[oauth2login-override-boot-autoconfig]]
 == Overriding Spring Boot 2.x Auto-configuration
